use std::str::FromStr;

use num_bigint::BigUint;
use tycho_core::{models::Chain, Bytes};

use crate::encoding::{
    errors::EncodingError,
    models::{NativeAction, Solution, Transaction},
    router_encoder::RouterEncoder,
    strategy_encoder::StrategySelector,
};

#[allow(dead_code)]
pub struct EVMRouterEncoder<S: StrategySelector> {
    strategy_selector: S,
    signer: Option<String>,
    chain: Chain,
    router_address: String,
}

#[allow(dead_code)]
impl<S: StrategySelector> EVMRouterEncoder<S> {
    pub fn new(
        strategy_selector: S,
        router_address: String,
        signer: Option<String>,
        chain: Chain,
    ) -> Result<Self, EncodingError> {
        Ok(EVMRouterEncoder { strategy_selector, signer, chain, router_address })
    }
}
impl<S: StrategySelector> RouterEncoder<S> for EVMRouterEncoder<S> {
    fn encode_router_calldata(
        &self,
        solutions: Vec<Solution>,
    ) -> Result<Vec<Transaction>, EncodingError> {
<<<<<<< HEAD
        let mut transactions: Vec<Transaction> = Vec::new();
        for solution in solutions.iter() {
            if solution.exact_out {
                return Err(EncodingError::FatalError(
                    "Currently only exact input solutions are supported".to_string(),
                ));
            }

            let router_address = solution
                .router_address
                .clone()
                .unwrap_or(Bytes::from_str(&self.router_address).map_err(|_| {
                    EncodingError::FatalError("Invalid router address".to_string())
                })?);
            let strategy = self.strategy_selector.select_strategy(
                solution,
                self.signer.clone(),
                self.chain,
            )?;
=======
        let _approvals_calldata = self.handle_approvals(&solutions)?;
        let mut transactions: Vec<Transaction> = Vec::new();
        for solution in solutions.iter() {
            let exact_out = solution.exact_out;
            let straight_to_pool = solution.direct_execution;

            let strategy = self
                .strategy_selector
                .select_strategy(solution);
            let (method_calldata, target_address) =
                strategy.encode_strategy((*solution).clone())?;
>>>>>>> 7fee0fd5

            let contract_interaction =
                strategy.encode_strategy(solution.clone(), router_address)?;

            let value = if solution.native_action.clone().unwrap() == NativeAction::Wrap {
                solution.given_amount.clone()
            } else {
                BigUint::ZERO
            };
            transactions.push(Transaction {
                value,
                data: contract_interaction,
                to: target_address,
            });
        }
        Ok(transactions)
    }
}<|MERGE_RESOLUTION|>--- conflicted
+++ resolved
@@ -34,7 +34,6 @@
         &self,
         solutions: Vec<Solution>,
     ) -> Result<Vec<Transaction>, EncodingError> {
-<<<<<<< HEAD
         let mut transactions: Vec<Transaction> = Vec::new();
         for solution in solutions.iter() {
             if solution.exact_out {
@@ -54,21 +53,8 @@
                 self.signer.clone(),
                 self.chain,
             )?;
-=======
-        let _approvals_calldata = self.handle_approvals(&solutions)?;
-        let mut transactions: Vec<Transaction> = Vec::new();
-        for solution in solutions.iter() {
-            let exact_out = solution.exact_out;
-            let straight_to_pool = solution.direct_execution;
 
-            let strategy = self
-                .strategy_selector
-                .select_strategy(solution);
-            let (method_calldata, target_address) =
-                strategy.encode_strategy((*solution).clone())?;
->>>>>>> 7fee0fd5
-
-            let contract_interaction =
+            let (contract_interaction,target_address) =
                 strategy.encode_strategy(solution.clone(), router_address)?;
 
             let value = if solution.native_action.clone().unwrap() == NativeAction::Wrap {
